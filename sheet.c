/**
 * Sheet
 *
 * Simple spreadsheet editor with pipeline processing
 *
 * @author Michal Šmahel <xsmahe01@stud.fit.vutbr.cz>
 * @date October-November 2020
 * @version 1.0
 */

#include <stdio.h>
#include <string.h>
#include <stdbool.h>
#include <stdlib.h>

/**
 * @def MAX_ROW_SIZE Maximum size of one row (in bytes)
 */
#define MAX_ROW_SIZE 10 * 1024
/**
 * @def MAX_CELL_SIZE Maximum size of table cell (in bytes)
 */
#define MAX_CELL_SIZE 100
/**
 * @def MAX_FUNCTIONS Maximum functions in program input arguments
 */
#define MAX_FUNCTIONS 100
/**
 * @def DEFAULT_DELIMITER Default delimiter for case user didn't set different
 */
#define DEFAULT_DELIMITER " "
/**
 * @def LAST_ROW_NUMBER Replacement for last row number
 */
#define LAST_ROW_NUMBER 0
/**
 * @def INVALID_NUMBER Invalid number of row/column provided in input arguments
 */
#define INVALID_NUMBER -1
/**
 * @def NO_SELECTION No selection function set
 */
#define NO_SELECTION 0
/**
 * @def LOWER_CASE Flag for lower case style
 */
#define LOWER_CASE true
/**
 * @def UPPER_CASE Flag for upper case style
 */
#define UPPER_CASE false

/**
 * @def streq(first, second) Check if first equals second
 */
#define streq(first, second) strcmp(first, second) == 0

/**
 * @typedef Row Individual row for processing
 * @field data Row content
 * @field size Row size (number of contained chars)
 * @field number Row number (from 1)
 * @field deleted Is the row mark as deleted?
 */
typedef struct row {
    char data[MAX_ROW_SIZE];
    int size;
    int number;
    bool deleted;
} Row;
/**
 * @typedef Error information tells how some action ended
 * @field error Did it end with error? (=> if true, something bad happened; otherwise the operation was successful)
 * @field message Description message in case of error = true
 */
typedef struct errorInfo {
    bool error;
    char *message;
} ErrorInfo;
/**
 * @typedef Input program arguments from argv
 * @field data Array of arguments
 * @field size Size of the arguments array
 * @field skipped Number of skipped arguments (already used)
 */
typedef struct inputArguments {
    char **data;
    int size;
    int skipped;
} InputArguments;
/**
 * @typedef Program defined function
 * @field name Name of the function
 * @field params Parameters' values required by function
 * @field strParams String parameters' values required by function
 * @field from The first selected row (NO_SELECTION if selection not active)
 * @field to The last selected row (LAST_ROW_NUMBER if the end of file)
 */
typedef struct function {
    char name[8];
    int params[4];
    char strParams[4][MAX_CELL_SIZE];
    int from;
    int to;
} Function;

// Input/Output functions
bool loadRow(Row *row);
void writeProcessedRow(const Row *row);
void writeNewRow(char delimiter, int numberOfColumns);
void writeErrorMessage(const char *message);
// Main control and processing
char unifyRowDelimiters(Row *row, const char **delimiters);
ErrorInfo verifyRow(const Row *row, char delimiter);
ErrorInfo parseInputArguments(Function *functions, const InputArguments *args);
ErrorInfo applyTableEditingFunction(Row *row, Function function, char delimiter, int *numberOfColumns);
ErrorInfo applyDataProcessingFunction(Row *row, Function function, char delimiter, int numberOfColumns);
void applyAppendRowFunctions(InputArguments *args, char delimiter, int numberOfColumns);
// Table editing functions
ErrorInfo drows(int from, int to, Row *row);
ErrorInfo icol(int column, Row *row, char delimiter, int *numberOfColumns);
ErrorInfo acol(Row *row, char delimiter, int *numberOfColumns);
ErrorInfo dcols(int from, int to, Row *row, char delimiter);
// Data processing functions
ErrorInfo changeColumnCase(bool newCase, int column, Row *row, char delimiter, int numberOfColumns);
ErrorInfo roundColumnValue(int column, Row *row, char delimiter, int numberOfColumns);
ErrorInfo removeColumnDecimalPart(int column, Row *row, char delimiter, int numberOfColumns);
ErrorInfo copy(int from, int to, Row *row, char delimiter, int numberOfColumns);
ErrorInfo swap(int first, int second, Row *row, char delimiter, int numberOfColumns);
ErrorInfo move(int column, int beforeColumn, Row *row, char delimiter, int numberOfColumns);
// Help functions
bool isDelimiter(char c, const char **delimiters);
bool checkCellsSize(const Row *row, char delimiter);
int countColumns(Row *row, char delimiter);
ErrorInfo getFunctionFromArgs(Function *function, const InputArguments *args, int *position);
int toRowColNum(char *value, bool specialAllowed);
ErrorInfo getColumnValue(char *value, const Row *row, int columnNumber, char delimiter, int numberOfColumns);
ErrorInfo setColumnValue(const char *value, Row *row, int columnNumber, char delimiter, int numberOfColumns);

/**
 * Main function
 * @param argc Number of input arguments
 * @param argv Input arguments
 * @return Error code (0 => OK, 1 => error)
 */
int main(int argc, char **argv) {
    /* ARGUMENTS PARSING */
    // The first argument is skipped (program path)
    InputArguments args = {argv, argc, 1};

    // Delimiters
    char **delimiters;
    if (argc >= 3) {
        if (streq(args.data[args.skipped], "-d")) {
            delimiters = &args.data[args.skipped + 1];
            args.skipped += 2;
        }
    } else {
        const char *DELIMITER = DEFAULT_DELIMITER;
        delimiters = (char **) &DELIMITER;
    }

    /* ROW PARSING */
    ErrorInfo err;
    Row row = {.size = 0, .number = 0};
    char delimiter;
    int numberOfColumns;
    while (loadRow(&row) == true) {
        // Delimiter processing
        delimiter = unifyRowDelimiters(&row, (const char **) delimiters);

        // Validation
        if ((err = verifyRow(&row, delimiter)).error == true) {
            writeErrorMessage(err.message);

            return EXIT_FAILURE;
        }

        // Arguments processing
        Function functions[MAX_FUNCTIONS];
        if ((err = parseInputArguments(functions, &args)).error == true) {
            writeErrorMessage(err.message);

            return EXIT_FAILURE;
        }

        // Data processing
        if(row.number == 1) {
            numberOfColumns = countColumns(&row, delimiter);
        }

        int i = 0;
        bool tableChanged = false;
        bool dataChanged = false;
        while (functions[i].name[0] != '\0') {
            // Table editing functions
            if ((err = applyTableEditingFunction(&row, functions[i], delimiter, &numberOfColumns)).error == true) {
                writeErrorMessage(err.message);

                return EXIT_FAILURE;
            } else if (err.message == NULL) {
                tableChanged = true;
                i++;
                continue;
            }

            if (dataChanged == true) {
                writeErrorMessage("Je mozne pouzit pouze jednu funkci pro zpracovani dat.");

                return EXIT_FAILURE;
            }

            // Row selection (don't modify some rows with actual function)
            if (functions[i].from != NO_SELECTION && functions[i].to != LAST_ROW_NUMBER) {
                // Normal selection
                if (!(row.number >= functions[i].from && row.number <= functions[i].to)) {
                    i++;
                    continue;
                }
            } else if (functions[i].from != NO_SELECTION && functions[i].to == LAST_ROW_NUMBER) {
                // Selection from N to end of file
                if (row.number < functions[i].from) {
                    i++;
                    continue;
                }
            }

            // Data processing functions
            if ((err = applyDataProcessingFunction(&row, functions[i], delimiter, numberOfColumns)).error == true) {
                writeErrorMessage(err.message);

                return EXIT_FAILURE;
            } else if (err.message == NULL) {
                dataChanged = true;
            }

            i++;
        }

        if (tableChanged && dataChanged) {
            writeErrorMessage("Je mozne pouzit bud pouze funkce pro zmenu tabulky nebo pouze pro zpracovani dat.");

            return EXIT_FAILURE;
        }

        // Write output
        if (row.deleted == false) {
            writeProcessedRow(&row);
        }
    }

    // New content
    applyAppendRowFunctions(&args, delimiter, numberOfColumns);

    return EXIT_SUCCESS;
}

/**
 * Loads a new row from standard input
 * @param row Pointer to Row; it's required to set number and size fields
 * @return Was it successful? If false, no other input is available.
 */
bool loadRow(Row *row) {
    // Try to load new data for the new row; if unsuccessful return false
    memset(row->data, '\0', row->size);
    if (fgets(row->data, MAX_ROW_SIZE, stdin) == NULL) {
        return false;
    }

    // Update structure with new data
    row->size = (int)strlen(row->data);
    row->number++;
    row->deleted = false;

    return true;
}

/**
 * Writes already processed row to standard output
 * @param row Processed row
 */
void writeProcessedRow(const Row *row) {
    printf("%s", row->data);
}

/**
 * Writes new row to standard output
 * @param delimiter Column delimiter
 * @param numberOfColumns Number of columns of the new row
 */
void writeNewRow(char delimiter, int numberOfColumns) {
    for (int i = 0; i < numberOfColumns - 1; i++) {
        putchar(delimiter);
    }
    putchar('\n');
}

/**
 * Writes error message to standard error output
 * @param message Error message
 */
void writeErrorMessage(const char *message) {
    fprintf(stderr, "sheet: %s", message);
}

/**
 * Unifies delimiters in provided row - all will be replaced with the first one
 * @param row Edited row
 * @param delimiters Used delimiters
 * @return Result delimiter
 */
char unifyRowDelimiters(Row *row, const char **delimiters) {
    char mainDelimiter = (*delimiters)[0];

    for (int i = 0; i < row->size; i++) {
        if (isDelimiter(row->data[i], delimiters) && row->data[i] != mainDelimiter) {
            row->data[i] = mainDelimiter;
        }
    }

    return mainDelimiter;
}

/**
 * Verifies input conditions for row
 * @param row Row to be checked
 * @param delimiter Column delimiter
 * @return Is the row valid?
 */
ErrorInfo verifyRow(const Row *row, char delimiter) {
    ErrorInfo errorInfo = {false};

    // Check max row size
    if (row->data[MAX_ROW_SIZE - 1] != '\0' && row->data[MAX_ROW_SIZE - 1] != '\n') {
        errorInfo.error = true;
        errorInfo.message = "Byla prekrocena maximalni velikost radku.";

        return errorInfo;
    }

    // Check cell size
    if (checkCellsSize(row, delimiter) == false) {
        errorInfo.error = true;
        errorInfo.message = "Byla prekrocena maximalni velikost bunky.";

        return errorInfo;
    }

    return errorInfo;
}

/**
 * Parses arguments into functions (instances of Function data type)
 * @param functions Pointer to array fro saving parsed output
 * @param args Program input arguments
 * @return Error information
 */
ErrorInfo parseInputArguments(Function *functions, const InputArguments *args) {
    ErrorInfo errorInfo = {false};

    int funcIndex = 0;
    for (int i = args->skipped; i < args->size; i++) {
        Function function;
        if ((errorInfo = getFunctionFromArgs(&function, args, &i)).error == true) {
            return errorInfo;
        }

        functions[funcIndex] = function;
        funcIndex++;
    }

    return errorInfo;
}

/**
 * Applies table editing function on provided row
 * @param row Input (raw) row
 * @param function Function to use
 * @param delimiters Column delimiter
 * @param numberOfColumns Number of column in each row
 * @return Error information
 */
ErrorInfo applyTableEditingFunction(Row *row, Function function, char delimiter, int *numberOfColumns) {
    ErrorInfo errorInfo = {false};

    // Column-operated functions are skipped if the row is set as deleted - it doesn't make sense to apply them
    if (streq(function.name, "irow")) {
        if (row->number == function.params[0]) {
            writeNewRow(delimiter, *numberOfColumns);
        }

        return errorInfo;
    } else if (streq(function.name, "drow") || streq(function.name, "drows")) {
        if (streq(function.name, "drow")) {
            function.params[1] = function.params[0];
        }

        return drows(function.params[0], function.params[1], row);
    } else if (streq(function.name, "icol")) {
        return icol(function.params[0], row, delimiter, numberOfColumns);
    } else if (row->deleted == false && streq(function.name, "acol")) {
        return acol(row, delimiter, numberOfColumns);
    } else if (row->deleted == false && (streq(function.name, "dcol") || streq(function.name, "dcols"))) {
        if (streq(function.name, "dcol")) {
            function.params[1] = function.params[0];
        }

        return dcols(function.params[0], function.params[1], row, delimiter);
    }

    errorInfo.message = "NO_FUNCTION_USED";
    return errorInfo;
}

/**
 * Applies append row functions to output
 * @param args Program input arguments
 * @param delimiter Column delimiter
 * @param numberOfColumns Number of columns
 */
void applyAppendRowFunctions(InputArguments *args, char delimiter, int numberOfColumns) {
    for (int i = args->skipped; i < args->size; i++) {
        if (streq(args->data[i], "arow")) {
            writeNewRow(delimiter, numberOfColumns);
        }
    }
}

/**
 * Applies data processing function on provided row
 * @param row Input row
 * @param function Function to use
 * @param delimiter Column delimiter
 * @param numberOfColumns Number of column in the row
 * @return Error information
 */
ErrorInfo applyDataProcessingFunction(Row *row, Function function, char delimiter, int numberOfColumns) {
    ErrorInfo errorInfo = {false};

<<<<<<< HEAD
    Function function;
    for (int i = args->skipped; i < args->size; i++) {
        if ((errorInfo = getFunctionFromArgs(&function, args, &i)).error == true) {
            return errorInfo;
        }

        // Row selection
        if (function.from != NO_SELECTION && function.to != LAST_ROW_NUMBER) {
            // Normal selection
            if (!(row->number >= function.from && row->number <= function.to)) {
                // Do not modify this row with this function
                continue;
            }
        } else if (function.from != NO_SELECTION && function.to == LAST_ROW_NUMBER) {
            // Selection from N to end of file
            if (row->number < function.from) {
                // Do not modify this row with this function
                continue;
            }
        }

        if (streq(function.name, "cset")) {
            if ((errorInfo = setColumnValue(function.strParams[1], row, function.params[0], delimiter, numberOfColumns)).error == true) {
                return errorInfo;
            }
        } else if (streq(function.name, "tolower")) {
            if ((errorInfo = changeColumnCase(LOWER_CASE, function.params[0], row, delimiter, numberOfColumns)).error == true) {
                return errorInfo;
            }
        } else if (streq(function.name, "toupper")) {
            if ((errorInfo = changeColumnCase(UPPER_CASE, function.params[0], row, delimiter, numberOfColumns)).error == true) {
                return errorInfo;
            }
        } else if(streq(function.name, "round")) {
            if ((errorInfo = roundColumnValue(function.params[0], row, delimiter, numberOfColumns)).error == true) {
                return errorInfo;
            }
        } else if (streq(function.name, "int")) {
            if ((errorInfo = removeColumnDecimalPart(function.params[0], row, delimiter, numberOfColumns)).error == true) {
                return errorInfo;
            }
        } else if (streq(function.name, "copy")) {
            if ((errorInfo = copy(function.params[0], function.params[1], row, delimiter, numberOfColumns)).error == true) {
                return errorInfo;
            }
        } else if (streq(function.name, "swap")) {
            if ((errorInfo = swap(function.params[0], function.params[1], row, delimiter, numberOfColumns)).error == true) {
                return errorInfo;
            }
        } else if (streq(function.name, "move")) {
            if ((errorInfo = move(function.params[0], function.params[1], row, delimiter, numberOfColumns)).error == true) {
                return errorInfo;
            }
        }
=======
    if (streq(function.name, "cset")) {
        return setColumnValue(function.strParams[1], row, function.params[0], delimiter, numberOfColumns);
    } else if (streq(function.name, "tolower")) {
        return changeColumnCase(LOWER_CASE, function.params[0], row, delimiter, numberOfColumns);
    } else if (streq(function.name, "toupper")) {
        return changeColumnCase(UPPER_CASE, function.params[0], row, delimiter, numberOfColumns);
    } else if(streq(function.name, "round")) {
        return roundColumnValue(function.params[0], row, delimiter, numberOfColumns);
    } else if (streq(function.name, "int")) {
        return removeColumnDecimalPart(function.params[0], row, delimiter, numberOfColumns);
    } else if (streq(function.name, "copy")) {
        return copy(function.params[0], function.params[1], row, delimiter, numberOfColumns);
    } else if (streq(function.name, "swap")) {
        return swap(function.params[0], function.params[1], row, delimiter, numberOfColumns);
    } else if (streq(function.name, "move")) {
        return move(function.params[0], function.params[1], row, delimiter, numberOfColumns);
>>>>>>> 3d25d856
    }

    errorInfo.message = "NO_FUNCTION_USED";
    return errorInfo;
}

/**
 * Marks rows from selected interval as deleted
 * @param from First selected row
 * @param to Last selected row
 * @param row Actual row
 * @return Error information
 */
ErrorInfo drows(int from, int to, Row *row) {
    ErrorInfo errorInfo = {false};

    if (from > to) {
        errorInfo.error = true;
        errorInfo.message = "Byl zadan chybny interval - prvni cislo musi byt mensi nez druhe.";

        return errorInfo;
    }

    if (row->number >= from && row->number <= to) {
        row->deleted = true;
    }

    return errorInfo;
}

/**
 * Adds column before selected column
 * @param column Selected column
 * @param row Row to change
 * @param delimiter Column delimiter
 * @param numberOfColumns Number of columns in the row
 * @return Error information
 */
ErrorInfo icol(int column, Row *row, char delimiter, int *numberOfColumns) {
    ErrorInfo errorInfo;

    char columnValue[MAX_CELL_SIZE];
    if ((errorInfo = getColumnValue(columnValue, row, column, delimiter, *numberOfColumns)).error == true) {
        return errorInfo;
    }

    char newColumnValue[MAX_CELL_SIZE];
    memset(newColumnValue, '\0', sizeof(newColumnValue));
    newColumnValue[0] = delimiter;
    strcat(newColumnValue, columnValue);

    // Row should exists - last operation on it ended with success
    setColumnValue(newColumnValue, row, column, delimiter, *numberOfColumns);

    // Do it only once
    if (row->number == 1) {
        (*numberOfColumns)++;
    }

    return errorInfo;
}

/**
 * Append column to the end of the row
 * @param row Row to change
 * @param delimiter Column delimiter
 * @param numberOfColumns Number of column in the row
 * @return Error info
 */
ErrorInfo acol(Row *row, char delimiter, int *numberOfColumns) {
    ErrorInfo errorInfo = {false};

    if ((row->size + 1) > MAX_ROW_SIZE) {
        errorInfo.error = true;
        errorInfo.message = "Provedenim prikazu acol byla prekrocena maximalni velikost radku.";

        return errorInfo;
    }

    row->data[row->size - 1] = delimiter;
    row->data[row->size] = '\n';
    row->size++;

    // Do it only once
    if (row->number == 1) {
        (*numberOfColumns)++;
    }

    return errorInfo;
}

/**
 * Deletes row's columns from selected range
 * @param from First selected column number
 * @param to Last selected column number
 * @param row Operated row
 * @param delimiter Column delimiter
 * @return Error information
 */
ErrorInfo dcols(int from, int to, Row *row, char delimiter) {
    ErrorInfo errorInfo = {false};

    if (from > to) {
        errorInfo.error = true;
        errorInfo.message = "Byl zadan chybny interval - prvni cislo musi byt mensi nez druhe.";

        return errorInfo;
    }

    // Backup for future recovery + clean row
    char rowBackup[MAX_ROW_SIZE];
    memmove(rowBackup, row->data, MAX_ROW_SIZE);
    memset(row->data, '\0', MAX_ROW_SIZE);

    // Recovery only data of non-deleted columns
    int counter = 1; // Actual number of column, column numbering starts from 1
    int dataIndex = 0;
    for (int j = 0; j < row->size; j++) {
        if (!(counter >= from && counter <= to)) {
            row->data[dataIndex] = rowBackup[j];
            dataIndex++;
        } else if (j == (row->size - 1)) {
            // The last column is being removed, so end delimiter must be deleted
            dataIndex--;
            row->data[dataIndex] = '\0';
        }

        if(rowBackup[j] == delimiter) {
            counter++;
        }
    }

    // Recount row's size and ensure \n at the end of the row
    row->size = (int)strlen(row->data);
    if (row->data[row->size - 1] != '\n') {
        row->data[row->size] = '\n';
        row->size++;
    }

    return errorInfo;
}

/**
 * Changes column's case of selected column
 * @param newCase New case (LOWER_CASE or UPPER_CASE)
 * @param column Selected column
 * @param row Row contains the column
 * @param delimiter Column delimiter
 * @param numberOfColumns Number of columns in the row
 * @return Error information
 */
ErrorInfo changeColumnCase(bool newCase, int column, Row *row, char delimiter, int numberOfColumns) {
    ErrorInfo errorInfo;
    char value[MAX_CELL_SIZE];

    if ((errorInfo = getColumnValue(value, row, column, delimiter, numberOfColumns)).error == true) {
        return errorInfo;
    }

    int shift;
    char start;
    if (newCase == LOWER_CASE) {
        start = 'A';
        shift = ('a' - 'A');
    } else {
        start = 'a';
        shift = -('a' - 'A');
    }

    for (int j = 0; j < (int)strlen(value); j++) {
        if (value[j] >= start && value[j] <= start + ('z' - 'a')) {
            value[j] = (char)(value[j] + shift);
        }
    }
    // It should be OK (it has been read from this column yet)
    setColumnValue(value, row, column, delimiter, numberOfColumns);

    return errorInfo;
}

/**
 * Rounds value in selected column
 * @param column Selected column
 * @param row Row contains the column
 * @param delimiter Column delimiter
 * @param numberOfColumns Number of column in the row
 * @return Error information
 */
ErrorInfo roundColumnValue(int column, Row *row, char delimiter, int numberOfColumns) {
    ErrorInfo errorInfo;

    char value[MAX_CELL_SIZE];
    if ((errorInfo = getColumnValue(value, row, column, delimiter, numberOfColumns)).error == true) {
        return errorInfo;
    }

    double number = strtod(value, NULL);
    memset(value, '\0', strlen(value));
    sprintf(value, "%.f", number);

    // Should be OK (this column has already been used)
    setColumnValue(value, row, column, delimiter, numberOfColumns);

    return errorInfo;
}

/**
 * Removes decimal part from selected column's value (only removes, without rounding)
 * @param column Selected column
 * @param row Row contains the column
 * @param delimiter Column delimiter
 * @param numberOfColumns Number of columns in the row
 * @return Error information
 */
ErrorInfo removeColumnDecimalPart(int column, Row *row, char delimiter, int numberOfColumns) {
    ErrorInfo errorInfo;

    char value[MAX_CELL_SIZE];
    if ((errorInfo = getColumnValue(value, row, column, delimiter, numberOfColumns)).error == true) {
        return errorInfo;
    }

    bool decimal = true; // Is decimal part still iterating?
    for (int j = 0; j < (int) strlen(value); j++) {
        if (value[j] == '.') {
            decimal = false;
        }

        if (decimal == false) {
            value[j] = '\0';
        }
    }
    // Should be OK (this column has already been used)
    setColumnValue(value, row, column, delimiter, numberOfColumns);

    return errorInfo;
}

/**
 * Copies column's value to another column
 * @param from Source column
 * @param to Target column
 * @param row Row contains columns
 * @param delimiter Column delimiter
 * @param numberOfColumns Number of columns in the row
 * @return Error information
 */
ErrorInfo copy(int from, int to, Row *row, char delimiter, int numberOfColumns) {
    ErrorInfo errorInfo;

    char value[MAX_CELL_SIZE];
    if ((errorInfo = getColumnValue(value, row, from, delimiter, numberOfColumns)).error == true) {
        return errorInfo;
    }

    if ((errorInfo = setColumnValue(value, row, to, delimiter, numberOfColumns)).error == true) {
        return errorInfo;
    }

    return errorInfo;
}

/**
 * Swaps values of selected columns
 * @param first First selected column
 * @param second Second selected column
 * @param row Row contains columns
 * @param delimiter Column delimiter
 * @param numberOfColumns Number of columns in the row
 * @return Error information
 */
ErrorInfo swap(int first, int second, Row *row, char delimiter, int numberOfColumns) {
    ErrorInfo errorInfo;

    char firstValue[MAX_CELL_SIZE];
    char secondValue[MAX_CELL_SIZE];
    if ((errorInfo = getColumnValue(firstValue, row, first, delimiter, numberOfColumns)).error == true) {
        return errorInfo;
    }
    if ((errorInfo = getColumnValue(secondValue, row, second, delimiter, numberOfColumns)).error == true) {
        return errorInfo;
    }

    // Column numbers should be OK, so errors aren't expected
    setColumnValue(firstValue, row, second, delimiter, numberOfColumns);
    setColumnValue(secondValue, row, first, delimiter, numberOfColumns);

    return errorInfo;
}

/**
 * Moves selected column before another selected column
 * @param column Selected column to move
 * @param beforeColumn Selected column to move the first before
 * @param row Row contains the column
 * @param delimiter Column delimiter
 * @param numberOfColumns Number of column in the row
 * @return Error information
 */
ErrorInfo move(int column, int beforeColumn, Row *row, char delimiter, int numberOfColumns) {
    ErrorInfo errorInfo;

    if (beforeColumn > column) {
        errorInfo.error = true;
        errorInfo.message = "Funkce move vyzaduje prvni cislo v parametech vetsi nez druhe.";

        return errorInfo;
    }

    char moving[2 * MAX_CELL_SIZE];
    char second[MAX_CELL_SIZE];
    if ((errorInfo = getColumnValue(moving, row, column, delimiter, numberOfColumns)).error == true) {
        return errorInfo;
    }
    if ((errorInfo = getColumnValue(second, row, beforeColumn, delimiter, numberOfColumns)).error == true) {
        return errorInfo;
    }

    // Delete column for move
    // Should be OK -> from this column has been successfully extracted before
    dcols(column, column, row, delimiter);

    // Add the moving column before second selected column
    moving[strlen(moving)] = delimiter;
    strcat(moving, second);
    setColumnValue(moving, row, beforeColumn, delimiter, numberOfColumns);

    return errorInfo;
}

/**
 * Checks if the provided char is a delimiter
 * @param c Char for checking
 * @param delimiters Used delimiters
 * @return Is the char a delimiter?
 */
bool isDelimiter(char c, const char **delimiters) {
    char delimiter;
    int i = 0;
    while ((delimiter = (*delimiters)[i]) != '\0') {
        if (c == delimiter) {
            return true;
        }

        i++;
    }

    return false;
}

/**
 * Checks cells' size
 * @param row Row to check cells in
 * @param delimiter Cell delimiter
 * @return Does the row contain only valid-sized cells?
 */
bool checkCellsSize(const Row *row, char delimiter) {
    int size = 0;
    for (int i = 0; i < row->size; i++) {
        if (row->data[i] != delimiter) {
            size++;
        } else {
            size = 0;
        }

        if (size > MAX_CELL_SIZE) {
            return false;
        }
    }

    return true;
}

/**
 * Counts number of columns in provided row
 * @param row Row
 * @param delimiter Column delimiter
 * @return Number of columns in the row
 */
int countColumns(Row *row, char delimiter) {
    // Empty row has always 0 columns
    if (row->size == 0) {
        return 0;
    }

    // Non-empty row has 1 column minimally
    int counter = 1;

    // Every next delimiter =>  next column
    for (int i = 0; i < row->size; i++) {
        if (row->data[i] == delimiter) {
            counter++;
        }
    }

    return counter;
}

/**
 * Extract function from program input arguments
 * @param function Pointer for save found function
 * @param args Input program arguments
 * @param position Actual position in input program arguments
 * @return Error information
 */
ErrorInfo getFunctionFromArgs(Function *function, const InputArguments *args, int *position) {
    ErrorInfo errorInfo = {false};
    char *functions[16] = {
            "arow", "irow", "drow", "drows", "icol", "acol", "dcol", "dcols", "cset", "tolower", "toupper", "round",
            "int", "copy", "swap", "move"
    };
    int funcArgs[16] = {0, 1, 1, 2, 1, 0, 1, 2, 2, 1, 1, 1, 1, 2, 2, 2};

    // Reset function's parameters to defaults
    function->from = NO_SELECTION;
    function->to = LAST_ROW_NUMBER;

    // Find function
    for (int j = 0; j < (int)(sizeof(functions) / sizeof(char**)); j++) {
        if (streq(args->data[*position], functions[j])) {
            strcpy(function->name, functions[j]);

            // Prepare arguments for the function
            for (int i = 0; i < funcArgs[j]; i++) {
                int index = *position + i + 1; // Index of argument in InputArguments
                if (index >= args->size || (function->params[i] = toRowColNum(args->data[index], false)) == INVALID_NUMBER) {
                    // There is an exception... (function that accepts string value as one of its params)
                    if (!(streq(function->name, "cset") && i == 1)) {
                        errorInfo.error = true;
                        errorInfo.message = "Chybne cislo radku/sloupce, povolena jsou cela cisla od 1.";

                        return errorInfo;
                    } else {
                        memset(function->strParams[i], '\0', sizeof(function->strParams[i]));
                        memmove(function->strParams[i], args->data[index], strlen(args->data[index]));
                    }
                }
            }

            // Move iterator of arguments array by function arguments
            *position += funcArgs[j];
            // Function was found, doesn't make sense to continue searching
            return errorInfo;
        } else if (streq(args->data[*position], "rows")) {
            // Rows selection
            if ((function->from = toRowColNum(args->data[++(*position)], false)) == INVALID_NUMBER) {
                errorInfo.error = true;
                errorInfo.message = "Chybne cislo ve vyberu pocatecniho radku, povolena jsou cela cisla od 1.";

                return errorInfo;
            }

            if ((function->to = toRowColNum(args->data[++(*position)], true)) == INVALID_NUMBER) {
                errorInfo.error = true;
                errorInfo.message = "Chybne cislo ve vyberu koncoveho radku, povolena jsou cela cisla od 1 a '-'.";

                return errorInfo;
            }

            // Move position to next function
            (*position)++;
        } else {
            memset(function->name, '\0', sizeof(function->name));
        }
    }

    // Function not found --> function name must be bad
    errorInfo.error = true;
    errorInfo.message = "Neplatny nazev funkce.";

    return errorInfo;
}

/**
 * Converts string to row/column number
 * @param value String with expected row/column number
 * @param specialAllowed Is special state allowed? ('-' for last row)
 * @return Row/column number or LAST_ROW_NUMBER for '-' or INVALID_NUMBER for invalid value
 */
int toRowColNum(char *value, bool specialAllowed) {
    // Special state - the last row number
    if (streq(value, "-") && specialAllowed == true) {
        return LAST_ROW_NUMBER;
    }

    int result;
    if ((result = (int)strtol(value, NULL, 10)) >= 1) {
        return result;
    } else {
        return INVALID_NUMBER;
    }
}

/**
 * Returns value of the selected column
 * @param value Pointer for return value (value is without '\n')
 * @param row Row contains the column
 * @param columnNumber Number of selected column
 * @param delimiter Column delimiter
 * @return Error information
 */
ErrorInfo getColumnValue(char *value, const Row *row, int columnNumber, char delimiter, int numberOfColumns) {
    ErrorInfo errorInfo = {false};

    if (columnNumber > numberOfColumns) {
        errorInfo.error = true;
        errorInfo.message = "Sloupec s pozadovanym cislem neexistuje.";
    }

    int counter = 1;
    int j = 0;
    memset(value, '\0', MAX_CELL_SIZE);
    for (int i = 0; i < row->size; i++) {
        // \n is "delimiter" for the last column
        if (row->data[i] == delimiter || row->data[i] == '\n') {
            counter++;
        } else if (counter == columnNumber) {
            value[j] = row->data[i];
            j++;
        }
    }

    return errorInfo;
}

/**
 * Sets value of selected column
 * @param value New column's value
 * @param row Row contains the column
 * @param columnNumber Column's number
 * @param delimiter Column delimiter
 * @param numberOfColumns Number of column in the row
 * @return Error information
 */
ErrorInfo setColumnValue(const char *value, Row *row, int columnNumber, char delimiter, int numberOfColumns) {
    ErrorInfo errorInfo = {false};

    if (columnNumber > numberOfColumns) {
        errorInfo.error = true;
        errorInfo.message = "Sloupec s pozadovanym cislem neexistuje.";
    }

    // Backup row data
    char rowBackup[MAX_ROW_SIZE];
    for (int i = 0; i < MAX_ROW_SIZE; i++) {
        rowBackup[i] = row->data[i];
    }

    int counter = 1;
    int backupIndex, dataIndex;
    for (dataIndex = backupIndex = 0; dataIndex < MAX_ROW_SIZE;) {
        if (counter == columnNumber) {
            // Replace row data with new value's content
            int i = 0;
            while (value[i] != '\0') {
                row->data[i + dataIndex] = value[i];
                i++;
            }
            // Move index of row data to a new position (new value can has diff length)
            dataIndex = backupIndex + i;

            // Delimiter is after the end of normal column, \n is at the end of the last column
            while (rowBackup[backupIndex] != delimiter && rowBackup[backupIndex] != '\n') {
                backupIndex++;
            }
        }

        // Loading unchanged data from backup
        row->data[dataIndex] = rowBackup[backupIndex];

        // Mark next column
        if (rowBackup[backupIndex] == delimiter || rowBackup[backupIndex] == '\n') {
            counter++;
        }

        dataIndex++;
        backupIndex++;
    }

    // Function removes \n in the last column, so put it back
    if (columnNumber == numberOfColumns) {
        row->data[dataIndex] = '\n';
    }

    // Count new size after changes
    row->size = (int)strlen(row->data);

    return errorInfo;
}<|MERGE_RESOLUTION|>--- conflicted
+++ resolved
@@ -437,62 +437,6 @@
 ErrorInfo applyDataProcessingFunction(Row *row, Function function, char delimiter, int numberOfColumns) {
     ErrorInfo errorInfo = {false};
 
-<<<<<<< HEAD
-    Function function;
-    for (int i = args->skipped; i < args->size; i++) {
-        if ((errorInfo = getFunctionFromArgs(&function, args, &i)).error == true) {
-            return errorInfo;
-        }
-
-        // Row selection
-        if (function.from != NO_SELECTION && function.to != LAST_ROW_NUMBER) {
-            // Normal selection
-            if (!(row->number >= function.from && row->number <= function.to)) {
-                // Do not modify this row with this function
-                continue;
-            }
-        } else if (function.from != NO_SELECTION && function.to == LAST_ROW_NUMBER) {
-            // Selection from N to end of file
-            if (row->number < function.from) {
-                // Do not modify this row with this function
-                continue;
-            }
-        }
-
-        if (streq(function.name, "cset")) {
-            if ((errorInfo = setColumnValue(function.strParams[1], row, function.params[0], delimiter, numberOfColumns)).error == true) {
-                return errorInfo;
-            }
-        } else if (streq(function.name, "tolower")) {
-            if ((errorInfo = changeColumnCase(LOWER_CASE, function.params[0], row, delimiter, numberOfColumns)).error == true) {
-                return errorInfo;
-            }
-        } else if (streq(function.name, "toupper")) {
-            if ((errorInfo = changeColumnCase(UPPER_CASE, function.params[0], row, delimiter, numberOfColumns)).error == true) {
-                return errorInfo;
-            }
-        } else if(streq(function.name, "round")) {
-            if ((errorInfo = roundColumnValue(function.params[0], row, delimiter, numberOfColumns)).error == true) {
-                return errorInfo;
-            }
-        } else if (streq(function.name, "int")) {
-            if ((errorInfo = removeColumnDecimalPart(function.params[0], row, delimiter, numberOfColumns)).error == true) {
-                return errorInfo;
-            }
-        } else if (streq(function.name, "copy")) {
-            if ((errorInfo = copy(function.params[0], function.params[1], row, delimiter, numberOfColumns)).error == true) {
-                return errorInfo;
-            }
-        } else if (streq(function.name, "swap")) {
-            if ((errorInfo = swap(function.params[0], function.params[1], row, delimiter, numberOfColumns)).error == true) {
-                return errorInfo;
-            }
-        } else if (streq(function.name, "move")) {
-            if ((errorInfo = move(function.params[0], function.params[1], row, delimiter, numberOfColumns)).error == true) {
-                return errorInfo;
-            }
-        }
-=======
     if (streq(function.name, "cset")) {
         return setColumnValue(function.strParams[1], row, function.params[0], delimiter, numberOfColumns);
     } else if (streq(function.name, "tolower")) {
@@ -509,7 +453,6 @@
         return swap(function.params[0], function.params[1], row, delimiter, numberOfColumns);
     } else if (streq(function.name, "move")) {
         return move(function.params[0], function.params[1], row, delimiter, numberOfColumns);
->>>>>>> 3d25d856
     }
 
     errorInfo.message = "NO_FUNCTION_USED";
